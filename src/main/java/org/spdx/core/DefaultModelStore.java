/**
 * Copyright (c) 2019 Source Auditor Inc.
 * <p>
 * SPDX-License-Identifier: Apache-2.0
 * <p>
 *   Licensed under the Apache License, Version 2.0 (the "License");
 *   you may not use this file except in compliance with the License.
 *   You may obtain a copy of the License at
 * <p>
 *       http://www.apache.org/licenses/LICENSE-2.0
 * <p>
 *   Unless required by applicable law or agreed to in writing, software
 *   distributed under the License is distributed on an "AS IS" BASIS,
 *   WITHOUT WARRANTIES OR CONDITIONS OF ANY KIND, either express or implied.
 *   See the License for the specific language governing permissions and
 *   limitations under the License.
 */
package org.spdx.core;

import java.util.Objects;
import java.util.concurrent.locks.ReadWriteLock;
import java.util.concurrent.locks.ReentrantReadWriteLock;

import org.spdx.storage.IModelStore;

/**
 * Singleton class to hold a default model store used when no model store is provided
<<<<<<< HEAD
 * <p>
 * WARNING: The model store is in memory and will continue to grow as it is utilized.  There is NO garbage collection.
=======
 * 
 * WARNING: The model store and copy manager are in memory and will continue to grow as they are utilized.  There is NO garbage collection.
>>>>>>> 845f67fc
 * 
 * @author Gary O'Neall
 *
 */
public class DefaultModelStore {

	static IModelStore defaultStore = null;
	static String defaultDocumentUri = "http://www.spdx.org/documents/default_doc_uri_for_SPDX_tools";
	static IModelCopyManager defaultCopyManager = null;
	static final String NOT_INITIALIZED_MSG = "Default model store has not been initialized";
	private static final ReadWriteLock lock = new ReentrantReadWriteLock();
	
	private DefaultModelStore() {
		// prevent instantiating class
	}
	
	/**
	 * @return the default model store
	 * @throws DefaultStoreNotInitialized if the <code>initialize(...)</code> was not called prior
	 */
	public static IModelStore getDefaultModelStore() throws DefaultStoreNotInitialized {
		lock.readLock().lock();
		try {
			if (Objects.isNull(defaultStore)) {
				throw new DefaultStoreNotInitialized(NOT_INITIALIZED_MSG);
			}
			return defaultStore;
		} finally {
			lock.readLock().unlock();
		}
	}
	
	/**
	 * @return the default SPDX 2.X document URi
	 * @throws DefaultStoreNotInitialized if the <code>initialize(...)</code> was not called prior
	 */
	public static String getDefaultDocumentUri() throws DefaultStoreNotInitialized {
		lock.readLock().lock();
		try {
			if (Objects.isNull(defaultDocumentUri)) {
				throw new DefaultStoreNotInitialized(NOT_INITIALIZED_MSG);
			}
			return defaultDocumentUri;
		} finally {
			lock.readLock().unlock();
		}
	}
	
	/**
	 * Initialize the default model store.  This must be done prior to any use
	 * @param newModelStore new default model store
	 * @param newDefaultDocumentUri new SPDX 2.X document URI
	 * @param newDefaultCopyManager new default copy manager
	 */
	public static void initialize(IModelStore newModelStore, String newDefaultDocumentUri,
			IModelCopyManager newDefaultCopyManager) {
		Objects.requireNonNull(newModelStore, "Model store can not be null");
		Objects.requireNonNull(newDefaultDocumentUri, "Document URI can not be null");
		Objects.requireNonNull(newDefaultCopyManager, "Copy manager can not be null");
		lock.writeLock().lock();
		try {
			defaultStore = newModelStore;
			defaultDocumentUri = newDefaultDocumentUri;
			defaultCopyManager = newDefaultCopyManager;
		} finally {
			lock.writeLock().unlock();
		}
	}

	/**
	 * @return the default copy manager
	 * @throws DefaultStoreNotInitialized if the <code>initialize(...)</code> was not called prior
	 */
	public static IModelCopyManager getDefaultCopyManager() throws DefaultStoreNotInitialized {
		lock.readLock().lock();
		try {
			if (Objects.isNull(defaultCopyManager)) {
				throw new DefaultStoreNotInitialized(NOT_INITIALIZED_MSG);
			}
			return defaultCopyManager;
		} finally {
			lock.readLock().unlock();
		}
	}

}<|MERGE_RESOLUTION|>--- conflicted
+++ resolved
@@ -25,13 +25,8 @@
 
 /**
  * Singleton class to hold a default model store used when no model store is provided
-<<<<<<< HEAD
  * <p>
- * WARNING: The model store is in memory and will continue to grow as it is utilized.  There is NO garbage collection.
-=======
- * 
  * WARNING: The model store and copy manager are in memory and will continue to grow as they are utilized.  There is NO garbage collection.
->>>>>>> 845f67fc
  * 
  * @author Gary O'Neall
  *
